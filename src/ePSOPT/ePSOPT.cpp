--- conflicted
+++ resolved
@@ -55,11 +55,7 @@
         this->_problem.phases(1).guess.time = ::linspace(0.,
                 getNSteps()*getDt(), getNSteps()+1);
 
-<<<<<<< HEAD
-    _problem.phases(1).npath = static_cast<int>(this->_parameters.size());
-=======
     _problem.phases(1).npath = this->_parameters.size();
->>>>>>> 8a104702
 
     ::psopt_level2_setup(_problem, _algorithm);
 
@@ -149,14 +145,8 @@
         _problem.phases(1).bounds.upper.controls(i) = *(uup++);
     }
     for (size_t i= 0; i < this->_parameters.size(); i++) {
-<<<<<<< HEAD
-        int ii = static_cast<int>(i);
-        _problem.phases(1).bounds.lower.path(ii+1) = param->second.lbnd;
-        _problem.phases(1).bounds.upper.path(ii+1) = (param++)->second.ubnd;
-=======
         _problem.phases(1).bounds.lower.path(i) = param->second.lbnd;
         _problem.phases(1).bounds.upper.path(i) = (param++)->second.ubnd;
->>>>>>> 8a104702
     }
     _problem.phases(1).bounds.lower.StartTime = 0.;
     _problem.phases(1).bounds.upper.StartTime = 0.;
