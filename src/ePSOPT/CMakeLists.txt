--- conflicted
+++ resolved
@@ -16,14 +16,8 @@
   add_library(${PROJECT_NAME} STATIC ${PROJECT_NAME}.cpp)
 
   target_link_libraries(${PROJECT_NAME} 
-<<<<<<< HEAD
-    PUBLIC TrajectoryOptimizer 
-    PRIVATE PSOPT PkgConfig::adolc PkgConfig::ipopt Eigen3::Eigen
-            $<IF:$<BOOL:${TBB_FOUND}>,TBB::tbb,tbb>)
-=======
-    PUBLIC TrajectoryOptimizer $<IF:$<BOOL:${TBB_FOUND}>,TBB::tbb,tbb> 
-    PRIVATE PSOPT PkgConfig::adolc PkgConfig::ipopt Eigen3::Eigen)
->>>>>>> 215d3544
+  PUBLIC TrajectoryOptimizer $<IF:$<BOOL:${TBB_FOUND}>,TBB::tbb,tbb> 
+  PRIVATE PSOPT PkgConfig::adolc PkgConfig::ipopt Eigen3::Eigen)
   if(snopt7_FOUND)
     target_link_libraries(${PROJECT_NAME} PRIVATE gfortran PkgConfig::snopt7) 
   endif()
