cmake_minimum_required(VERSION 3.5)

project(ePSOPT)

find_package(PSOPT)

if(PSOPT_FOUND)
  find_package(Eigen3 REQUIRED NO_MODULE)
  find_package(PkgConfig REQUIRED)
  find_package(OpenMP)
  find_package(TBB)
  pkg_check_modules(adolc REQUIRED IMPORTED_TARGET adolc)
  pkg_check_modules(ipopt REQUIRED IMPORTED_TARGET ipopt)
  pkg_check_modules(snopt7 IMPORTED_TARGET snopt7)
  
  add_library(${PROJECT_NAME} STATIC ${PROJECT_NAME}.cpp)

  target_link_libraries(${PROJECT_NAME} 
<<<<<<< HEAD
  PUBLIC TrajectoryOptimizer $<IF:$<BOOL:${TBB_FOUND}>,TBB::tbb,tbb> 
  PRIVATE PSOPT PkgConfig::adolc PkgConfig::ipopt Eigen3::Eigen)
=======
    PUBLIC TrajectoryOptimizer
           PSOPT PkgConfig::adolc PkgConfig::ipopt Eigen3::Eigen)
  
>>>>>>> 6c56bb77
  if(snopt7_FOUND)
    target_link_libraries(${PROJECT_NAME} PUBLIC gfortran PkgConfig::snopt7) 
  endif()
  
  if(OpenMP_FOUND)
    target_link_libraries(${PROJECT_NAME} PUBLIC OpenMP::OpenMP_CXX)
  endif()  
else()
  message("Skipping ePSOPT...")
  message("Requires: ADOLC, IPOPT, and Eigen3")
  message("Optional: SNOPT, and OpenMP")
endif()<|MERGE_RESOLUTION|>--- conflicted
+++ resolved
@@ -16,14 +16,9 @@
   add_library(${PROJECT_NAME} STATIC ${PROJECT_NAME}.cpp)
 
   target_link_libraries(${PROJECT_NAME} 
-<<<<<<< HEAD
-  PUBLIC TrajectoryOptimizer $<IF:$<BOOL:${TBB_FOUND}>,TBB::tbb,tbb> 
-  PRIVATE PSOPT PkgConfig::adolc PkgConfig::ipopt Eigen3::Eigen)
-=======
-    PUBLIC TrajectoryOptimizer
+    PUBLIC TrajectoryOptimizer $<IF:$<BOOL:${TBB_FOUND}>,TBB::tbb,tbb>
            PSOPT PkgConfig::adolc PkgConfig::ipopt Eigen3::Eigen)
-  
->>>>>>> 6c56bb77
+
   if(snopt7_FOUND)
     target_link_libraries(${PROJECT_NAME} PUBLIC gfortran PkgConfig::snopt7) 
   endif()
