--- conflicted
+++ resolved
@@ -8,14 +8,8 @@
   add_library(${PROJECT_NAME} STATIC ${PROJECT_NAME}.cpp)
 
   target_link_libraries(${PROJECT_NAME}
-<<<<<<< HEAD
-    PUBLIC TrajectoryOptimizer
-    PRIVATE ${GUROBI_LIBRARIES} 
-    $<IF:$<BOOL:${TBB_FOUND}>,TBB::tbb,tbb>)
-=======
-    PUBLIC TrajectoryOptimizer ${GUROBI_LIBRARIES}
+  PUBLIC TrajectoryOptimizer ${GUROBI_LIBRARIES}
            $<IF:$<BOOL:${TBB_FOUND}>,TBB::tbb,tbb>)
->>>>>>> 215d3544
 
   target_include_directories(${PROJECT_NAME} PUBLIC ${GUROBI_INCLUDE_DIRS})
 else()
