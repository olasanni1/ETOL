/******************************************************************************/
/*!
 * @file
 *
 * @copyright 2020 Olatunde Sanni
 * @author Olatunde Sanni <olasanni1@gmail.com>
 * @date 20 April 2020
 * @version 1.0.0
 * @brief A Gurobi interface
 * @section DESCRIPTION
 * A Gurobi implementation for the pure virtual methods in the
 * TrajectoryOptimizer class. It casts the trajectory optimization problem as
 * a Mixed-Integer Linear Programming (MILP) problem.
 ******************************************************************************/

#include <map>
#include <memory>
#include <iostream>
#include <cassert>
#include <execution>
#include <algorithm>
#include <numeric>
#include <string>
#include <ETOL/eGurobi.hpp>

namespace ETOL {
// Constructors

#ifdef PSTL_USE_PARALLEL_POLICIES
constexpr std::execution::parallel_policy EXEC_POLICY_SEQ{};
constexpr std::execution::parallel_unsequenced_policy EXEC_POLICY_UNSEQ{};
#else
constexpr std::execution::sequenced_policy EXEC_POLICY_SEQ{};
constexpr std::execution::unsequenced_policy EXEC_POLICY_UNSEQ{};
#endif

eGurobi::eGurobi()
    : eGurobi::TrajectoryOptimizer(), env_(NULL), model_(NULL),
      _nConstr(ATOMIC_VAR_INIT(0)), _eGRB(NULL), x0_changed_(true),
      xf_changed_(true), reset_(true) {
<<<<<<< HEAD
    try {     
        this->env_.reset(new GRBEnv());
        this->model_.reset(new GRBModel(*env_));
    } catch(GRBException& e) {
        this->_eGRB = &e;
        this->errorHandler();
    }
=======
    try {
        this->env_.reset(new GRBEnv());
        this->model_.reset(new GRBModel(*env_));
	} catch(GRBException& e) {
	    this->_eGRB = &e;
	    this->errorHandler();
	}
>>>>>>> 7d7ee80c
}

// Virtual Members

eGurobi::~eGurobi() {}

// Static members

std::string eGurobi::getStateName(const size_t& tIdx, const size_t& sIdx) {
    return("x_" + std::to_string(tIdx) + "_" + std::to_string(sIdx));
}

std::string eGurobi::getControlName(const size_t& tIdx, const size_t& sIdx) {
    return("u_" + std::to_string(tIdx) + "_" + std::to_string(sIdx));
}

std::string eGurobi::getParamName(const std::string& name,
        const size_t& kIdx) {
    return(name + "_" + std::to_string(kIdx));
}

char eGurobi::getGRBType(var_t varType) {
    switch (varType) {
        case var_t::CONTINUOUS:
            return GRB_CONTINUOUS;
        case var_t::INTERGER:
            return GRB_INTEGER;
        case var_t::BINARY:
            return GRB_BINARY;
        default :
            assert(true);  // Type not implemented
    }
    return GRB_CONTINUOUS;
}

// Getters and Setters

const size_t eGurobi::getNConstr() const {
    return _nConstr;
}

// API

void eGurobi::setup() {
    // Vector size must match number of states
    // Fill unused vector entries with nan
    try {
        if (reset_) {
            this->model_.reset(new GRBModel(*env_));
            this->_nConstr = 0;
            this->createVars();
            this->addX0();
            this->addXf();
            this->addDyn();
            this->addConstr();
            this->addObj();
            this->model_->set(GRB_IntParam_OutputFlag, 0);
            this->model_->set(GRB_IntParam_UpdateMode, 0);
        } else {
            if (x0_changed_) {
                this->changeX0();
            }
            if (xf_changed_) {
                this->changeXf();
            }
        }
        reset_ = x0_changed_ = xf_changed_ = false;
    } catch(GRBException& e) {
        this->_eGRB = &e;
        this->errorHandler();
    }
}

void eGurobi::solve() {
    try {
        this->model_->optimize();
        if (this->model_->get(GRB_IntAttr_SolCount) > 0) {
            setScore(model_->get(::GRB_DoubleAttr_ObjVal));
            this->getTraj();
        }
    } catch(GRBException& e) {
        this->_eGRB = &e;
        this->errorHandler();
    }
}

void eGurobi::debug() {
    this->model_->write("debug.lp");
    this->model_->set(GRB_IntParam_OutputFlag, 1);
    std::cout << "Debug information written to 'debug.lp'" << std::endl;
}

void eGurobi::close() {}

// Protected functions

GRBLinExpr eGurobi::_objfunc(const size_t &tIdx) {
    std::any f_val;
    GRBLinExpr expr;
    vector_t x(getNStates());
    vector_t u(getNControls());
    std::vector<size_t> x_idx(getNStates());
    std::vector<size_t> u_idx(getNControls());

    std::iota(x_idx.begin(), x_idx.end(), 0);

    std::transform(EXEC_POLICY_UNSEQ,
            x_idx.begin(), x_idx.end(), x.begin(),
       [this, &tIdx](const size_t& j) -> scalar_t {
       return this->model_->getVarByName(getStateName(tIdx, j));
    });

    std::iota(u_idx.begin(), u_idx.end(), 0);
    std::transform(EXEC_POLICY_UNSEQ, u_idx.begin(), u_idx.end(), u.begin(),
       [this, &tIdx](const size_t& j) -> scalar_t {
       return this->model_->getVarByName(getControlName(tIdx, j));
    });

    f_val = (*this->_objective)(
            x, u, this->_params, this->_pnames, tIdx, this->getDt());
    try {
        expr = std::any_cast<GRBLinExpr>(f_val);
    } catch(std::bad_any_cast& e) {
        this->_eAny = &e;
        errorHandler();
    }
    return expr;
}

GRBLinExpr eGurobi::_dynConstr(const size_t &tIdx, const size_t &sIdx) {
    assert(tIdx >= getXrhorizon());
    assert(tIdx >= getUrhorizon());
    std::any f_val;
    GRBLinExpr expr;
    std::vector<size_t> x_idx(getNStates() * (getXrhorizon()+1));
    std::vector<size_t> u_idx(getNControls() * (getUrhorizon()+1));
    vector_t x(getNStates() * (getXrhorizon()+1));
    vector_t u(getNControls() * (getUrhorizon()+1));

    std::iota(x_idx.begin(), x_idx.end(), 0);
    std::transform(EXEC_POLICY_UNSEQ, x_idx.begin(), x_idx.end(), x.begin(),
            [this, &tIdx](const size_t& j) -> scalar_t {
       return this->model_->getVarByName(getStateName(
               tIdx - j / this->getNStates(), j % this->getNStates()));
    });

    std::iota(u_idx.begin(), u_idx.end(), 0);
    std::transform(EXEC_POLICY_UNSEQ, u_idx.begin(), u_idx.end(), u.begin(),
            [this, &tIdx](const size_t& j) -> scalar_t {
       return this->model_->getVarByName(getControlName(
               tIdx - j / this->getNControls(), j % this->getNControls()));
    });

    f_t* f = _gradient.at(sIdx);
    f_val = (*f)(x, u, this->_params, this->_pnames, tIdx, this->getDt());
    try {
        expr = std::any_cast<GRBLinExpr>(f_val);
    } catch(std::bad_any_cast& e) {
        this->_eAny = &e;
        errorHandler();
    }
    return expr;
}

fout_grb_t eGurobi::_pathConstr(const size_t &tIdx, const size_t &kIdx) {
    std::any p_val;
    fout_grb_t fout;
    vector_t x(getNStates());
    vector_t u(getNControls());
    std::vector<size_t> x_idx(getNStates());
    std::vector<size_t> u_idx(getNControls());

    std::iota(x_idx.begin(), x_idx.end(), 0);
    std::transform(EXEC_POLICY_UNSEQ, x_idx.begin(), x_idx.end(), x.begin(),
       [this, &tIdx](const size_t& j) -> scalar_t {
       return this->model_->getVarByName(getStateName(tIdx, j));
    });

    std::iota(u_idx.begin(), u_idx.end(), 0);
    std::transform(EXEC_POLICY_UNSEQ, u_idx.begin(), u_idx.end(), u.begin(),
       [this, &tIdx](const size_t& j) -> scalar_t {
       return this->model_->getVarByName(getControlName(tIdx, j));
    });

    f_t* p = this->_constraints.at(kIdx);
    p_val = (*p)(x, u, this->_params, this->_pnames, tIdx, this->getDt());
    try {
        fout = std::any_cast<fout_grb_t>(p_val);
    } catch(std::bad_any_cast& e) {
        this->_eAny = &e;
        errorHandler();
    }
    return fout;
}

/**
 * Prints a Gurobi error message to the console
 */
void eGurobi::errorHandler() {
    TrajectoryOptimizer::errorHandler();
    if (this->_eGRB != NULL) {
        std::cerr << "Gurobi Error: " << this->_eGRB->getErrorCode()
                << std::endl;
        std::cerr << this->_eGRB->getMessage() << std::endl;
        assert(false);
    }
}

// Private functions
/**
 * State variables names are x_time#_state#. Control variable names are
 * u_time#_state#. Path constraint variable names are varName_time#
 *
 * These loops must be sequential to avoid data race condition and to align
 * params and pnames indices
 */
void eGurobi::createVars() {
    state_t::iterator l_it, u_it;
    state_var_t::iterator vt_it;
    try {
        for (size_t k(0); k <= this->getNSteps(); k++) {
            // x_time#_state#
            l_it = this->getXlower().begin();
            u_it = this->getXupper().begin();
            vt_it = this->getXvartype().begin();
            for (size_t j(0); j < this->getNStates(); j++) {
                this->model_->addVar(*(l_it++), *(u_it++), 0.0,
                        getGRBType(*(vt_it++)), getStateName(k, j));
            }

            // u_time#_state#
            l_it = this->getUlower().begin();
            u_it = this->getUupper().begin();
            vt_it = this->getUvartype().begin();
            for (size_t j(0); j < this->getNControls(); j++) {
                this->model_->addVar(*(l_it++), *(u_it++), 0.0,
                        getGRBType(*(vt_it++)), getControlName(k, j));
            }

            // varName_time#
            double t = static_cast<double>(k) * this->getDt();
            for (auto param : this->_parameters) {
                if ((t >= param.second.tStart) && (t <= param.second.tStop)) {
                    GRBVar var;
                    var = (this->model_->addVar(
                            param.second.lbnd, param.second.ubnd, 0.0,
                            getGRBType(param.second.varType),
                            getParamName(param.first, k)));
                    this->_params.push_back(var);
                    this->_pnames.push_back(getParamName(param.first, k));
                }
            }
        }
        this->model_->update();
    } catch (GRBException& ex) {
        this->_eGRB = &ex;
        errorHandler();
    }
}

void eGurobi::addX0() {
    try {
        GRBLinExpr expr = GRBLinExpr();
        double coeff = 1.0;
        this->_x0_constraint_names.clear();
        for (size_t i(0); i < this->getRhorizon(); i++) {
            for (size_t j(0); j < this->getNStates(); j++) {
                if (!std::isnan(this->getX0().at(j))) {
                    this->_x0_constraint_names.push_back(
                            "c" + std::to_string((size_t)(this->_nConstr++)));
                    GRBVar var = this->model_->getVarByName(getStateName(i, j));
                    GRBVar* varptr = &var;
                    expr.addTerms(&coeff, varptr, 1);
                    this->model_->addConstr(
                            expr, GRB_EQUAL, this->getX0().at(j),
                            this->_x0_constraint_names.back());
                    expr.clear();
                }
            }
        }
        this->model_->update();
    } catch (GRBException& ex) {
        this->_eGRB = &ex;
        errorHandler();
    }
}

void eGurobi::addXf() {
    GRBLinExpr expr = GRBLinExpr();
    double coeff = 1.0;
    size_t i = this->getNSteps();
    std::string n(std::to_string(this->getNSteps()) + "_");
    this->_xf_upper_constraint_names.clear();
    this->_xf_lower_constraint_names.clear();
    try {
        for (size_t j(0); j < this->getNStates(); j++) {
            if (!std::isnan(this->getXf().at(j))) {
                this->_xf_upper_constraint_names.push_back(
                            "c" + std::to_string((size_t)(this->_nConstr++)));
                this->_xf_lower_constraint_names.push_back(
                            "c" + std::to_string((size_t)(this->_nConstr++)));
                GRBVar var = this->model_->getVarByName(
                        getStateName(i, j));
                expr.addTerms(&coeff, &var, 1);
                this->model_->addConstr(expr, GRB_LESS_EQUAL,
                        this->getXf().at(j) + this->getXtol().at(j),
                        this->_xf_upper_constraint_names.back());
                this->model_->addConstr(expr, GRB_GREATER_EQUAL,
                        this->getXf().at(j) - this->getXtol().at(j),
                        this->_xf_lower_constraint_names.back());
                expr.clear();
            }
        }
        this->model_->update();
    } catch (GRBException& ex) {
        this->_eGRB = &ex;
        errorHandler();
    }
}

void eGurobi::addConstr() {
    try {
        for (size_t k(0); k < this->_constraints.size(); k++) {
            for (size_t i(0); i <= this->getNSteps(); i++) {
                fout_grb_t fout = this->_pathConstr(i, k);
                for (auto grb : fout) {
                    this->model_->addConstr(grb.expr, grb.sense, grb.rhs,
                            "c" + std::to_string((size_t)(this->_nConstr++)));
                }
            }
        }
        this->model_->update();
    } catch (GRBException& ex) {
        this->_eGRB = &ex;
        errorHandler();
    }
}

void eGurobi::addDyn() {
    try {
        for (size_t i = this->getRhorizon(); i <= this->getNSteps(); i++) {
            for (size_t j(0); j < this->getNStates(); j++)
                this->model_->addConstr(this->_dynConstr(i, j), GRB_EQUAL, 0.0,
                        "c" + std::to_string((size_t)(this->_nConstr++)));
        }
        this->model_->update();
    } catch (GRBException& ex) {
        this->_eGRB = &ex;
        errorHandler();
    }
}

void eGurobi::addObj() {
    try {
        std::vector<size_t> t_idx(getNSteps() + 1);

        std::iota(t_idx.begin(), t_idx.end(), 0);

        std::vector<GRBLinExpr> linExpr(getNSteps() + 1);

        std::transform(EXEC_POLICY_UNSEQ, t_idx.begin(), t_idx.end(),
                linExpr.begin(), [this](const size_t& i) -> GRBLinExpr {
            return(this->_objfunc(i));
        });

        GRBLinExpr sum_expr = GRBLinExpr();
        for_each(linExpr.begin(), linExpr.end(),
            [&sum_expr](const auto &expr) {
            sum_expr += expr;
        });

        if (this->isMaximized())
            this->model_->setObjective(sum_expr, GRB_MAXIMIZE);
        else
            this->model_->setObjective(sum_expr, GRB_MINIMIZE);

        this->model_->update();
    } catch (GRBException& ex) {
        this->_eGRB = &ex;
        errorHandler();
    }
}

void eGurobi::getTraj() {
    try {
        std::vector<size_t> t_idx(getNSteps()+1);
        std::vector<size_t> x_idx(getNStates());
        std::vector<size_t> u_idx(getNControls());

        std::iota(t_idx.begin(), t_idx.end(), 0);
        std::iota(x_idx.begin(), x_idx.end(), 0);
        std::iota(u_idx.begin(), u_idx.end(), 0);

        traj_t* xtraj = this->getXtraj();
        xtraj->resize(getNSteps()+1);
        std::transform(EXEC_POLICY_UNSEQ, t_idx.begin(), t_idx.end(),
                xtraj->begin(), [this, &x_idx](const auto & i) -> traj_elem_t {
            double t = static_cast<double>(i) * this->getDt();
            state_t x(this->getNStates());
            std::transform(EXEC_POLICY_UNSEQ, x_idx.begin(), x_idx.end(),
                    x.begin(), [this, &i](const auto &j) -> double {
                GRBVar var = this->model_->getVarByName(getStateName(i, j));
                return(var.get(GRB_DoubleAttr_X));
            });
            return (traj_elem_t(t, x));
        });

        traj_t* utraj = this->getUtraj();
        utraj->resize(getNSteps()+1);
        std::transform(EXEC_POLICY_UNSEQ, t_idx.begin(), t_idx.end(),
                utraj->begin(), [this, &u_idx](const auto & i) -> traj_elem_t {
            double t = static_cast<double>(i) * this->getDt();

            state_t u(getNControls());
            std::transform(EXEC_POLICY_UNSEQ, u_idx.begin(), u_idx.end(),
                    u.begin(), [this, &i](const auto &j) -> double {
                GRBVar var = this->model_->getVarByName(getControlName(i, j));
                return(var.get(GRB_DoubleAttr_X));
            });
            return (traj_elem_t(t, u));
        });
    } catch (GRBException& ex) {
        this->_eGRB = &ex;
        errorHandler();
    }
}

void eGurobi::changeX0() {
    auto it = this->getX0().begin();
    try {
        for_each(_x0_constraint_names.cbegin(), _x0_constraint_names.cend(),
                [this, &it](const std::string& name) {
            this->model_->getConstrByName(name).set(
                    GRB_DoubleAttr_RHS, *(it++));
        });
        this->model_->update();
    } catch (GRBException& ex) {
        this->_eGRB = &ex;
        errorHandler();
    }
}

void eGurobi::changeXf() {
    auto it_xf = this->getXf().begin();
    auto it_xtol = this->getXtol().begin();
    for_each(_xf_upper_constraint_names.cbegin(),
            _xf_upper_constraint_names.cend(),
        [this, &it_xf, &it_xtol](const std::string& name) {
        this->model_->getConstrByName(name).set(GRB_DoubleAttr_RHS,
                *(it_xf++) + *(it_xtol++));
    });
    it_xf = this->getXf().begin();
    it_xtol = this->getXtol().begin();
    for_each(_xf_lower_constraint_names.cbegin(),
            _xf_lower_constraint_names.cend(),
        [this, &it_xf, &it_xtol](const std::string& name) {
        this->model_->getConstrByName(name).set(GRB_DoubleAttr_RHS,
                *(it_xf++) - *(it_xtol++));
    });
    this->model_->update();
}

// Overriding Setters

void eGurobi::setDt(double dt) {
    if (this->getDt() != dt) {
        reset_ = true;
        TrajectoryOptimizer::setDt(dt);
    }
}

void eGurobi::setNSteps(const size_t nSteps) {
    if (this->getNSteps() != nSteps) {
        reset_ = true;
        TrajectoryOptimizer::setNSteps(nSteps);
    }
}

void eGurobi::setXvartype(const state_var_t &xvartype) {
    if (!std::equal(this->getXvartype().cbegin(),
            this->getXvartype().cend(), xvartype.cbegin())) {
        reset_ = true;
        TrajectoryOptimizer::setXvartype(xvartype);
    }
}

void eGurobi::setX0(const state_t& x0) {
    // Skip comparison and reset if array size is different
    if (this->getX0().size() == x0.size()) {
        if (!std::equal(this->getX0().cbegin(), this->getX0().cend(),
                x0.cbegin())) {
            // Only change the xf values in the Gurobi model
            x0_changed_ = true;
            TrajectoryOptimizer::setX0(x0);
        }
        return;
    }
    // Vector size change requires a reset
    TrajectoryOptimizer::setX0(x0);
    reset_ = true;
    return;
}

void eGurobi::setXf(const state_t& xf) {
    // Skip comparison and reset if array size is different
    if (this->getXf().size() == xf.size()) {
        if (!std::equal(this->getXf().cbegin(), this->getXf().cend(),
                xf.cbegin())) {
            // Only change the xf values in the Gurobi model
            xf_changed_ = true;
            TrajectoryOptimizer::setXf(xf);
        }
        return;
    }
    // Vector size change requires a reset
    TrajectoryOptimizer::setXf(xf);
    reset_ = true;
    return;
}

void eGurobi::setXtol(const state_t &xtol) {
    // Skip comparison and reset if array size is different
    if (this->getXtol().size() == xtol.size()) {
        if (!std::equal(this->getXtol().cbegin(), this->getXtol().cend(),
                xtol.cbegin())) {
            // Only change the xf values in the Gurobi model
            xf_changed_ = true;
            TrajectoryOptimizer::setXtol(xtol);
        }
        return;
    }
    // Vector size change requires a reset
    TrajectoryOptimizer::setXtol(xtol);
    reset_ = true;
    return;
}

void eGurobi::setXupper(const state_t &xupper) {
    if (!std::equal(this->getXupper().cbegin(),
            this->getXupper().cend(), xupper.cbegin())) {
        reset_ = true;
        TrajectoryOptimizer::setXupper(xupper);
    }
}

void eGurobi::setXlower(const state_t &xlower) {
    if (!std::equal(this->getXlower().cbegin(),
            this->getXlower().cend(), xlower.cbegin())) {
        reset_ = true;
        TrajectoryOptimizer::setXlower(xlower);
    }
}

void eGurobi::setXrhorizon(const size_t nx4dyn) {
    if (this->getXrhorizon() != nx4dyn) {
        reset_ = true;
        TrajectoryOptimizer::setXrhorizon(nx4dyn);
    }
}

void eGurobi::setUvartype(const state_var_t &uvartype) {
    if (!std::equal(this->getUvartype().cbegin(),
            this->getUvartype().cend(), uvartype.cbegin())) {
        reset_ = true;
        TrajectoryOptimizer::setUvartype(uvartype);
    }
}

void eGurobi::setUupper(const state_t &uupper) {
    if (!std::equal(this->getUupper().cbegin(),
            this->getUupper().cend(), uupper.cbegin())) {
        reset_ = true;
        TrajectoryOptimizer::setUupper(uupper);
    }
}

void eGurobi::setUlower(const state_t &ulower) {
    if (!std::equal(this->getUlower().cbegin(),
            this->getUlower().cend(), ulower.cbegin())) {
        reset_ = true;
        TrajectoryOptimizer::setUlower(ulower);
    }
}

void eGurobi::setUrhorizon(const size_t nu4dyn) {
    if (this->getUrhorizon() != nu4dyn) {
        reset_ = true;
        TrajectoryOptimizer::setUrhorizon(nu4dyn);
    }
}

void eGurobi::setObjective(f_t* objective) {
    reset_ = true;
    TrajectoryOptimizer::setObjective(objective);
}

void eGurobi::setGradient(std::vector<f_t*> gradient) {
    reset_ = true;
    TrajectoryOptimizer::setGradient(gradient);
}

void eGurobi::setConstraints(std::vector<f_t*> constraints) {
    reset_ = true;
    TrajectoryOptimizer::setConstraints(constraints);
}


}  /* namespace ETOL */<|MERGE_RESOLUTION|>--- conflicted
+++ resolved
@@ -38,23 +38,13 @@
     : eGurobi::TrajectoryOptimizer(), env_(NULL), model_(NULL),
       _nConstr(ATOMIC_VAR_INIT(0)), _eGRB(NULL), x0_changed_(true),
       xf_changed_(true), reset_(true) {
-<<<<<<< HEAD
-    try {     
+    try {
         this->env_.reset(new GRBEnv());
         this->model_.reset(new GRBModel(*env_));
     } catch(GRBException& e) {
         this->_eGRB = &e;
         this->errorHandler();
     }
-=======
-    try {
-        this->env_.reset(new GRBEnv());
-        this->model_.reset(new GRBModel(*env_));
-	} catch(GRBException& e) {
-	    this->_eGRB = &e;
-	    this->errorHandler();
-	}
->>>>>>> 7d7ee80c
 }
 
 // Virtual Members
